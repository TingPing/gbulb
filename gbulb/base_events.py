--- conflicted
+++ resolved
@@ -187,18 +187,13 @@
 #        self.call_soon(_raise_stop_error)
 
     def close(self):
-<<<<<<< HEAD
-#        self._ready.clear()
-#        self._scheduled.clear()
-=======
         """Close the event loop.
 
         This clears the queues and shuts down the executor,
         but does not wait for the executor to finish.
         """
-        self._ready.clear()
-        self._scheduled.clear()
->>>>>>> 7e06920b
+#        self._ready.clear()
+#        self._scheduled.clear()
         executor = self._default_executor
         if executor is not None:
             self._default_executor = None
